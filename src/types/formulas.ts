--- conflicted
+++ resolved
@@ -323,13 +323,10 @@
   getProposalVotes: FormulaProposalVotesGetter
   getProposalVoteCount: FormulaProposalVoteCountGetter
   getCommunityPoolBalances: FormulaCommunityPoolBalancesGetter
-<<<<<<< HEAD
+  getExtraction: FormulaExtractionGetter
   getFeegrantAllowance: FormulaFeegrantAllowanceGetter
   getFeegrantAllowances: FormulaFeegrantAllowancesGetter
   hasFeegrantAllowance: FormulaFeegrantHasAllowanceGetter
-=======
-  getExtraction: FormulaExtractionGetter
->>>>>>> bb760920
 
   /**
    * Raw database query. This cannot be cached, so any formula that uses this
